.spyproject/
build/
dist/
wheelhouse/
cx_Freeze/bases/*
!cx_Freeze/bases/README
cx_Freeze/util*.so
cx_Freeze/util*.dll
cx_Freeze/util*.pyd
cx_Freeze.egg-info/
MANIFEST
output.log
__pycache__
*.pyc
sample.xlsx
dump.sql
# PyCharm configuration files
.idea
<<<<<<< HEAD
# pytest coverage reports ( maybe wanted in future? )
tests/coverage_html_report
tests/.coverage
=======
# Don't allow pipenv/piplock files to be directly commited ( usage of `pip` only expected )
*Pipfile
*Pipfile.lock
>>>>>>> 9087a343
<|MERGE_RESOLUTION|>--- conflicted
+++ resolved
@@ -16,12 +16,9 @@
 dump.sql
 # PyCharm configuration files
 .idea
-<<<<<<< HEAD
-# pytest coverage reports ( maybe wanted in future? )
-tests/coverage_html_report
-tests/.coverage
-=======
 # Don't allow pipenv/piplock files to be directly commited ( usage of `pip` only expected )
 *Pipfile
 *Pipfile.lock
->>>>>>> 9087a343
+# pytest coverage reports ( maybe wanted in future? )
+tests/coverage_html_report
+tests/.coverage