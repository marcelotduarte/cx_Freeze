--- conflicted
+++ resolved
@@ -110,12 +110,9 @@
     finder.ExcludeModule("_frozen_importlib_external")
     finder.ExcludeModule("os.path")
     # confused names in Windows
+    finder.ExcludeModule("multiprocessing.Pool")
     finder.ExcludeModule("multiprocessing.Process")
-<<<<<<< HEAD
-    finder.ExcludeModule("multiprocessing.Pool")
-=======
     # exclusion by platform/os
->>>>>>> f70e2763
     if os.name == "nt":
         finder.ExcludeModule("fcntl")
         finder.ExcludeModule("grp")
