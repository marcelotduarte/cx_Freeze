import os
import sys

def initialize(finder):
    """upon initialization of the finder, this routine is called to set up some
       automatic exclusions for various platforms."""
    finder.ExcludeModule("FCNTL")
    finder.ExcludeModule("os.path")
    if os.name == "nt":
        finder.ExcludeModule("fcntl")
        finder.ExcludeModule("grp")
        finder.ExcludeModule("pwd")
        finder.ExcludeModule("termios")
    else:
        finder.ExcludeModule("_subprocess")
        finder.ExcludeModule("_winreg")
        finder.ExcludeModule("msilib")
        finder.ExcludeModule("msvcrt")
        finder.ExcludeModule("multiprocessing._multiprocessing")
        finder.ExcludeModule("nt")
        if os.name not in ("os2", "ce"):
            finder.ExcludeModule("ntpath")
        finder.ExcludeModule("nturl2path")
        finder.ExcludeModule("pyHook")
        finder.ExcludeModule("pythoncom")
        finder.ExcludeModule("pywintypes")
        finder.ExcludeModule("winerror")
        finder.ExcludeModule("winsound")
        finder.ExcludeModule("win32api")
        finder.ExcludeModule("win32con")
        finder.ExcludeModule("win32gui")
        finder.ExcludeModule("win32event")
        finder.ExcludeModule("win32evtlog")
        finder.ExcludeModule("win32evtlogutil")
        finder.ExcludeModule("win32file")
        finder.ExcludeModule("win32pdh")
        finder.ExcludeModule("win32pipe")
        finder.ExcludeModule("win32process")
        finder.ExcludeModule("win32security")
        finder.ExcludeModule("win32service")
        finder.ExcludeModule("wx.activex")
    if os.name != "posix":
        finder.ExcludeModule("posix")
    if sys.platform != "darwin":
        finder.ExcludeModule("Carbon")
        finder.ExcludeModule("gestalt")
        finder.ExcludeModule("ic")
        finder.ExcludeModule("mac")
        finder.ExcludeModule("MacOS")
        finder.ExcludeModule("macostools")
        finder.ExcludeModule("macpath")
        finder.ExcludeModule("macurl2path")
        finder.ExcludeModule("_scproxy")
        if os.name != "nt":
            finder.ExcludeModule("EasyDialogs")
    if os.name != "os2":
        finder.ExcludeModule("os2")
        finder.ExcludeModule("os2emxpath")
        finder.ExcludeModule("_emx_link")
    if os.name != "ce":
        finder.ExcludeModule("ce")
    if os.name != "riscos":
        finder.ExcludeModule("riscos")
        finder.ExcludeModule("riscosenviron")
        finder.ExcludeModule("riscospath")
        finder.ExcludeModule("rourl2path")
    if sys.platform[:4] != "java":
        finder.ExcludeModule("java.lang")
        finder.ExcludeModule("org.python.core")
    if sys.platform[:4] != "OpenVMS":
        finder.ExcludeModule("vms_lib")
    if sys.version_info[0] >= 3:
        finder.ExcludeModule("new")
        finder.ExcludeModule("Tkinter")
    else:
        finder.ExcludeModule("tkinter")


def load_cElementTree(finder, module):
    """the cElementTree module implicitly loads the elementtree.ElementTree
       module; make sure this happens."""
    finder.IncludeModule("elementtree.ElementTree")


def load_ceODBC(finder, module):
    """the ceODBC module implicitly imports both datetime and decimal; make
       sure this happens."""
    finder.IncludeModule("datetime")
    finder.IncludeModule("decimal")


def load_cx_Oracle(finder, module):
    """the cx_Oracle module implicitly imports datetime; make sure this
       happens."""
    finder.IncludeModule("datetime")
    try:
        finder.IncludeModule("decimal")
    except ImportError:
        pass


def load_datetime(finder, module):
    """the datetime module implicitly imports time; make sure this happens."""
    finder.IncludeModule("time")


def load_docutils_frontend(finder, module):
    """The optik module is the old name for the optparse module; ignore the
       module if it cannot be found."""
    module.IgnoreName("optik")


def load_dummy_threading(finder, module):
    """the dummy_threading module plays games with the name of the threading
       module for its own purposes; ignore that here"""
    finder.ExcludeModule("_dummy_threading")


def load_email(finder, module):
    """the email package has a bunch of aliases as the submodule names were
       all changed to lowercase in Python 2.5; mimic that here."""
    if sys.version_info[:2] >= (2, 5):
        for name in ("Charset", "Encoders", "Errors", "FeedParser",
                "Generator", "Header", "Iterators", "Message", "Parser",
                "Utils", "base64MIME", "quopriMIME"):
            finder.AddAlias("email.%s" % name, "email.%s" % name.lower())


def load_ftplib(finder, module):
    """the ftplib module attempts to import the SOCKS module; ignore this
       module if it cannot be found"""
    module.IgnoreName("SOCKS")


def load_GifImagePlugin(finder, module):
    """The GifImagePlugin module optionally imports the _imaging_gif module"""
    module.IgnoreName("_imaging_gif")


def load_glib(finder, module):
    """Ignore globals that are imported."""
    module.AddGlobalName("GError")
    module.AddGlobalName("IOChannel")
    module.AddGlobalName("IO_ERR")
    module.AddGlobalName("IO_FLAG_APPEND")
    module.AddGlobalName("IO_FLAG_GET_MASK")
    module.AddGlobalName("IO_FLAG_IS_READABLE")
    module.AddGlobalName("IO_FLAG_IS_SEEKABLE")
    module.AddGlobalName("IO_FLAG_IS_WRITEABLE")
    module.AddGlobalName("IO_FLAG_MASK")
    module.AddGlobalName("IO_FLAG_NONBLOCK")
    module.AddGlobalName("IO_FLAG_SET_MASK")
    module.AddGlobalName("IO_HUP")
    module.AddGlobalName("IO_IN")
    module.AddGlobalName("IO_NVAL")
    module.AddGlobalName("IO_OUT")
    module.AddGlobalName("IO_PRI")
    module.AddGlobalName("IO_STATUS_AGAIN")
    module.AddGlobalName("IO_STATUS_EOF")
    module.AddGlobalName("IO_STATUS_ERROR")
    module.AddGlobalName("IO_STATUS_NORMAL")
    module.AddGlobalName("Idle")
    module.AddGlobalName("MainContext")
    module.AddGlobalName("MainLoop")
    module.AddGlobalName("OPTION_ERROR")
    module.AddGlobalName("OPTION_ERROR_BAD_VALUE")
    module.AddGlobalName("OPTION_ERROR_FAILED")
    module.AddGlobalName("OPTION_ERROR_UNKNOWN_OPTION")
    module.AddGlobalName("OPTION_FLAG_FILENAME")
    module.AddGlobalName("OPTION_FLAG_HIDDEN")
    module.AddGlobalName("OPTION_FLAG_IN_MAIN")
    module.AddGlobalName("OPTION_FLAG_NOALIAS")
    module.AddGlobalName("OPTION_FLAG_NO_ARG")
    module.AddGlobalName("OPTION_FLAG_OPTIONAL_ARG")
    module.AddGlobalName("OPTION_FLAG_REVERSE")
    module.AddGlobalName("OPTION_REMAINING")
    module.AddGlobalName("OptionContext")
    module.AddGlobalName("OptionGroup")
    module.AddGlobalName("PRIORITY_DEFAULT")
    module.AddGlobalName("PRIORITY_DEFAULT_IDLE")
    module.AddGlobalName("PRIORITY_HIGH")
    module.AddGlobalName("PRIORITY_HIGH_IDLE")
    module.AddGlobalName("PRIORITY_LOW")
    module.AddGlobalName("Pid")
    module.AddGlobalName("PollFD")
    module.AddGlobalName("SPAWN_CHILD_INHERITS_STDIN")
    module.AddGlobalName("SPAWN_DO_NOT_REAP_CHILD")
    module.AddGlobalName("SPAWN_FILE_AND_ARGV_ZERO")
    module.AddGlobalName("SPAWN_LEAVE_DESCRIPTORS_OPEN")
    module.AddGlobalName("SPAWN_SEARCH_PATH")
    module.AddGlobalName("SPAWN_STDERR_TO_DEV_NULL")
    module.AddGlobalName("SPAWN_STDOUT_TO_DEV_NULL")
    module.AddGlobalName("Source")
    module.AddGlobalName("Timeout")
    module.AddGlobalName("child_watch_add")
    module.AddGlobalName("filename_display_basename")
    module.AddGlobalName("filename_display_name")
    module.AddGlobalName("filename_from_utf8")
    module.AddGlobalName("get_application_name")
    module.AddGlobalName("get_current_time")
    module.AddGlobalName("get_prgname")
    module.AddGlobalName("glib_version")
    module.AddGlobalName("idle_add")
    module.AddGlobalName("io_add_watch")
    module.AddGlobalName("main_context_default")
    module.AddGlobalName("main_depth")
    module.AddGlobalName("markup_escape_text")
    module.AddGlobalName("set_application_name")
    module.AddGlobalName("set_prgname")
    module.AddGlobalName("source_remove")
    module.AddGlobalName("spawn_async")
    module.AddGlobalName("timeout_add")
    module.AddGlobalName("timeout_add_seconds")


def load_gtk__gtk(finder, module):
    """the gtk._gtk module has a number of implicit imports"""
    finder.IncludeModule("atk")
    finder.IncludeModule("cairo")
    finder.IncludeModule("gio")
    finder.IncludeModule("pango")
    finder.IncludeModule("pangocairo")


<<<<<<< HEAD
def load_h5py(finder, module):
    """h5py module has a number of implicit imports"""
    finder.IncludeModule('h5py.defs')
    finder.IncludeModule('h5py.utils')
    finder.IncludeModule('h5py._proxy')
    finder.IncludeModule('h5py.api_gen')
=======
def load_hashlib(finder, module):
    """hashlib's fallback modules don't exist if the equivalent OpenSSL
    algorithms are loaded from _hashlib, so we can ignore the error."""
    module.IgnoreName("_md5")
    module.IgnoreName("_sha")
    module.IgnoreName("_sha256")
    module.IgnoreName("_sha512")
>>>>>>> 71e31009


def load_matplotlib(finder, module):
    """the matplotlib module requires data to be found in mpl-data in the
       same directory as the frozen executable so oblige it"""
    dir = os.path.join(module.path[0], "mpl-data")
    finder.IncludeFiles(dir, "mpl-data")


def load_matplotlib_numerix(finder, module):
    """the numpy.numerix module loads a number of modules dynamically"""
    for name in ("ma", "fft", "linear_algebra", "random_array", "mlab"):
        finder.IncludeModule("%s.%s" % (module.name, name))


def load_Numeric(finder, module):
    """the Numeric module optionally loads the dotblas module; ignore the error
       if this modules does not exist."""
    module.IgnoreName("dotblas")


def load_numpy_core_multiarray(finder, module):
    """the numpy.core.multiarray module is an extension module and the numpy
       module imports * from this module; define the list of global names
       available to this module in order to avoid spurious errors about missing
       modules"""
    module.AddGlobalName("arange")


def load_numpy_core_numerictypes(finder, module):
    """the numpy.core.numerictypes module adds a number of items to itself
       dynamically; define these to avoid spurious errors about missing
       modules"""
    module.AddGlobalName("bool_")
    module.AddGlobalName("cdouble")
    module.AddGlobalName("complexfloating")
    module.AddGlobalName("csingle")
    module.AddGlobalName("double")
    module.AddGlobalName("float64")
    module.AddGlobalName("float_")
    module.AddGlobalName("inexact")
    module.AddGlobalName("intc")
    module.AddGlobalName("int32")
    module.AddGlobalName("number")
    module.AddGlobalName("single")


def load_numpy_core_umath(finder, module):
    """the numpy.core.umath module is an extension module and the numpy module
       imports * from this module; define the list of global names available
       to this module in order to avoid spurious errors about missing
       modules"""
    module.AddGlobalName("add")
    module.AddGlobalName("absolute")
    module.AddGlobalName("arccos")
    module.AddGlobalName("arccosh")
    module.AddGlobalName("arcsin")
    module.AddGlobalName("arcsinh")
    module.AddGlobalName("arctan")
    module.AddGlobalName("arctanh")
    module.AddGlobalName("bitwise_and")
    module.AddGlobalName("bitwise_or")
    module.AddGlobalName("bitwise_xor")
    module.AddGlobalName("ceil")
    module.AddGlobalName("conj")
    module.AddGlobalName("conjugate")
    module.AddGlobalName("cosh")
    module.AddGlobalName("divide")
    module.AddGlobalName("fabs")
    module.AddGlobalName("floor")
    module.AddGlobalName("floor_divide")
    module.AddGlobalName("fmod")
    module.AddGlobalName("greater")
    module.AddGlobalName("hypot")
    module.AddGlobalName("invert")
    module.AddGlobalName("isfinite")
    module.AddGlobalName("isinf")
    module.AddGlobalName("isnan")
    module.AddGlobalName("less")
    module.AddGlobalName("left_shift")
    module.AddGlobalName("log")
    module.AddGlobalName("logical_and")
    module.AddGlobalName("logical_not")
    module.AddGlobalName("logical_or")
    module.AddGlobalName("logical_xor")
    module.AddGlobalName("maximum")
    module.AddGlobalName("minimum")
    module.AddGlobalName("multiply")
    module.AddGlobalName("negative")
    module.AddGlobalName("not_equal")
    module.AddGlobalName("power")
    module.AddGlobalName("remainder")
    module.AddGlobalName("right_shift")
    module.AddGlobalName("sign")
    module.AddGlobalName("sinh")
    module.AddGlobalName("sqrt")
    module.AddGlobalName("tan")
    module.AddGlobalName("tanh")
    module.AddGlobalName("true_divide")


def load_numpy_distutils_command_scons(finder, module):
    """the numpy.distutils.command.scons module optionally imports the numscons
       module; ignore the error if the module cannot be found."""
    module.IgnoreName("numscons")


def load_numpy_distutils_misc_util(finder, module):
    """the numpy.distutils.misc_util module optionally imports the numscons
       module; ignore the error if the module cannot be found."""
    module.IgnoreName("numscons")


def load_numpy_distutils_system_info(finder, module):
    """the numpy.distutils.system_info module optionally imports the Numeric
       module; ignore the error if the module cannot be found."""
    module.IgnoreName("Numeric")


def load_numpy_f2py___version__(finder, module):
    """the numpy.f2py.__version__ module optionally imports the __svn_version__
       module; ignore the error if the module cannot be found."""
    module.IgnoreName("__svn_version__")


def load_numpy_linalg(finder, module):
    """the numpy.linalg module implicitly loads the lapack_lite module; make
       sure this happens"""
    finder.IncludeModule("numpy.linalg.lapack_lite")


def load_numpy_random_mtrand(finder, module):
    """the numpy.random.mtrand module is an extension module and the numpy
       module imports * from this module; define the list of global names
       available to this module in order to avoid spurious errors about missing
       modules"""
    module.AddGlobalName("rand")
    module.AddGlobalName("randn")


def load_postgresql_lib(finder, module):
    """the postgresql.lib module requires the libsys.sql file to be included
       so make sure that file is included"""
    fileName = os.path.join(module.path[0], "libsys.sql")
    finder.IncludeFiles(fileName, os.path.basename(fileName))


def load_pty(finder, module):
    """The sgi module is not needed for this module to function."""
    module.IgnoreName("sgi")


def load_pydoc(finder, module):
    """The pydoc module will work without the Tkinter module so ignore the
       error if that module cannot be found."""
    module.IgnoreName("Tkinter")


def load_pythoncom(finder, module):
    """the pythoncom module is actually contained in a DLL but since those
       cannot be loaded directly in Python 2.5 and higher a special module is
       used to perform that task; simply use that technique directly to
       determine the name of the DLL and ensure it is included as a normal
       extension; also load the pywintypes module which is implicitly
       loaded."""
    import pythoncom
    module.file = pythoncom.__file__
    module.code = None
    finder.IncludeModule("pywintypes")


def load_pywintypes(finder, module):
    """the pywintypes module is actually contained in a DLL but since those
       cannot be loaded directly in Python 2.5 and higher a special module is
       used to perform that task; simply use that technique directly to
       determine the name of the DLL and ensure it is included as a normal
       extension."""
    import pywintypes
    module.file = pywintypes.__file__
    module.code = None


def load_PyQt4_phonon(finder, module):
    """In Windows, phonon4.dll requires an additional dll phonon_ds94.dll to
       be present in the build directory inside a folder phonon_backend."""
    if sys.platform == "win32":
        dir = os.path.join(module.parent.path[0], "plugins", "phonon_backend")
        finder.IncludeFiles(dir, "phonon_backend")


def load_PyQt4_QtCore(finder, module):
    """the PyQt4.QtCore module implicitly imports the sip module and,
       depending on configuration, the PyQt4._qt module."""
    finder.IncludeModule("sip")
    try:
        finder.IncludeModule("PyQt4._qt")
    except ImportError:
        pass


def load_PyQt4_Qt(finder, module):
    """the PyQt4.Qt module is an extension module which imports a number of
       other modules and injects their namespace into its own. It seems a
       foolish way of doing things but perhaps there is some hidden advantage
       to this technique over pure Python; ignore the absence of some of
       the modules since not every installation includes all of them."""
    finder.IncludeModule("PyQt4.QtCore")
    finder.IncludeModule("PyQt4.QtGui")
    for name in ("PyQt4._qt", "PyQt4.QtSvg", "PyQt4.Qsci", "PyQt4.QtAssistant",
            "PyQt4.QtNetwork", "PyQt4.QtOpenGL", "PyQt4.QtScript",
            "PyQt4.QtSql", "PyQt4.QtSvg", "PyQt4.QtTest", "PyQt4.QtXml"):
        try:
            finder.IncludeModule(name)
        except ImportError:
            pass


def load_PyQt4_uic(finder, module):
    """The uic module makes use of "plugins" that need to be read directly and
       cannot be frozen; the PyQt4.QtWebKit and PyQt4.QtNetwork modules are
       also implicity loaded."""
    dir = os.path.join(module.path[0], "widget-plugins")
    finder.IncludeFiles(dir, "PyQt4.uic.widget-plugins")
    finder.IncludeModule("PyQt4.QtNetwork")
    finder.IncludeModule("PyQt4.QtWebKit")

def load_PyQt4_QtGui(finder, module):
    """There is a chance that GUI will use some image formats
    add the image format plugins
    """
    dir0 = os.path.dirname(module.file)
    dir = os.path.join(dir0, "plugins", "imageformats")
    finder.IncludeFiles(dir, "imageformats")

def load_scipy(finder, module):
    """the scipy module loads items within itself in a way that causes
       problems without the entire package and a number of other subpackages
       being present."""
    finder.IncludePackage("scipy.lib")
    finder.IncludePackage("scipy.misc")


def load_scipy_linalg(finder, module):
    """the scipy.linalg module loads items within itself in a way that causes
       problems without the entire package being present."""
    module.AddGlobalName("norm")
    finder.IncludePackage("scipy.linalg")


def load_scipy_linalg_interface_gen(finder, module):
    """the scipy.linalg.interface_gen module optionally imports the pre module;
       ignore the error if this module cannot be found"""
    module.IgnoreName("pre")


def load_scipy_sparse_linalg_dsolve_linsolve(finder, module):
    """the scipy.linalg.dsolve.linsolve optionally loads scikits.umfpack"""
    module.IgnoreName("scikits.umfpack")


def load_scipy_special__cephes(finder, module):
    """the scipy.special._cephes is an extension module and the scipy module
       imports * from it in places; advertise the global names that are used
       in order to avoid spurious errors about missing modules."""
    module.AddGlobalName("gammaln")


def load_setuptools_extension(finder, module):
    """the setuptools.extension module optionally loads
       Pyrex.Distutils.build_ext but its absence is not considered an error."""
    module.IgnoreName("Pyrex.Distutils.build_ext")


def load_site(finder, module):
    """the site module optionally loads the sitecustomize and usercustomize
       modules; ignore the error if these modules do not exist."""
    module.IgnoreName("sitecustomize")
    module.IgnoreName("usercustomize")


def load_tkinter(finder, module):
    """the tkinter module has data files that are required to be loaded so
       ensure that they are copied into the directory that is expected at
       runtime."""
    if sys.platform == "win32":
        import tkinter
        import _tkinter
        tclSourceDir = os.environ["TCL_LIBRARY"]
        tkSourceDir = os.environ["TK_LIBRARY"]
        finder.IncludeFiles(tclSourceDir, "tcl")
        finder.IncludeFiles(tkSourceDir, "tk")


def load_Tkinter(finder, module):
    """the Tkinter module has data files that are required to be loaded so
       ensure that they are copied into the directory that is expected at
       runtime."""
    import Tkinter
    import _tkinter
    tk = _tkinter.create()
    tclDir = os.path.dirname(tk.call("info", "library"))
    # on OS X, Tcl and Tk are organized in frameworks, different layout
    if sys.platform == 'darwin' and tk.call('tk', 'windowingsystem') == 'aqua':
        tclSourceDir=os.path.join(os.path.split(tclDir)[0], 'Tcl')
        tkSourceDir = tclSourceDir.replace('Tcl', 'Tk')
    else:
        tclSourceDir = os.path.join(tclDir, "tcl%s" % _tkinter.TCL_VERSION)
        tkSourceDir = os.path.join(tclDir, "tk%s" % _tkinter.TK_VERSION)
    finder.IncludeFiles(tclSourceDir, "tcl")
    finder.IncludeFiles(tkSourceDir, "tk")


def load_tempfile(finder, module):
    """the tempfile module attempts to load the fcntl and thread modules but
       continues if these modules cannot be found; ignore these modules if they
       cannot be found."""
    module.IgnoreName("fcntl")
    module.IgnoreName("thread")


def load_time(finder, module):
    """the time module implicitly loads _strptime; make sure this happens."""
    finder.IncludeModule("_strptime")


def load_twisted_conch_ssh_transport(finder, module):
    """the twisted.conch.ssh.transport module uses __import__ builtin to
       dynamically load different ciphers at runtime."""
    finder.IncludePackage("Crypto.Cipher")


def load_twitter(finder, module):
    """the twitter module tries to load the simplejson, json and django.utils
       module in an attempt to locate any module that will implement the
       necessary protocol; ignore these modules if they cannot be found."""
    module.IgnoreName("json")
    module.IgnoreName("simplejson")
    module.IgnoreName("django.utils")


def load_win32api(finder, module):
    """the win32api module implicitly loads the pywintypes module; make sure
       this happens."""
    finder.IncludeModule("pywintypes")


def load_win32com(finder, module):
    """the win32com package manipulates its search path at runtime to include
       the sibling directory called win32comext; simulate that by changing the
       search path in a similar fashion here."""
    baseDir = os.path.dirname(os.path.dirname(module.file))
    module.path.append(os.path.join(baseDir, "win32comext"))


def load_win32file(finder, module):
    """the win32api module implicitly loads the pywintypes module; make sure
       this happens."""
    finder.IncludeModule("pywintypes")


def load_Xlib_display(finder, module):
    """the Xlib.display module implicitly loads a number of extension modules;
       make sure this happens."""
    finder.IncludeModule("Xlib.ext.xtest")
    finder.IncludeModule("Xlib.ext.shape")
    finder.IncludeModule("Xlib.ext.xinerama")
    finder.IncludeModule("Xlib.ext.record")
    finder.IncludeModule("Xlib.ext.composite")
    finder.IncludeModule("Xlib.ext.randr")


def load_Xlib_support_connect(finder, module):
    """the Xlib.support.connect module implicitly loads a platform specific
       module; make sure this happens."""
    if sys.platform.split("-")[0] == "OpenVMS":
        moduleName = "vms_connect"
    else:
        moduleName = "unix_connect"
    finder.IncludeModule("Xlib.support.%s" % moduleName)


def load_Xlib_XK(finder, module):
    """the Xlib.XK module implicitly loads some keysymdef modules; make sure
       this happens."""
    finder.IncludeModule("Xlib.keysymdef.miscellany")
    finder.IncludeModule("Xlib.keysymdef.latin1")


def load_xml(finder, module):
    """the builtin xml package attempts to load the _xmlplus module to see if
       that module should take its role instead; ignore the failure to find
       this module, though."""
    module.IgnoreName("_xmlplus")


def load_xml_etree_cElementTree(finder, module):
    """the xml.etree.cElementTree module implicitly loads the
       xml.etree.ElementTree module; make sure this happens."""
    finder.IncludeModule("xml.etree.ElementTree")


def load_xmlrpclib(finder, module):
    """the xmlrpclib optionally imports the _xmlrpclib and sgmlop modules;
       ignore the error if these modules cannot be found."""
    module.IgnoreName("_xmlrpclib")
    module.IgnoreName("sgmlop")


def load_zope(finder, module):
    """the zope package is distributed in multiple packages and they need to be
       stitched back together again."""
    module.ExtendPath()


def load_zope_component(finder, module):
    """the zope.component package requires the presence of the pkg_resources
       module but it uses a dynamic, not static import to do its work."""
    finder.IncludeModule("pkg_resources")


def missing_cElementTree(finder, caller):
    """the cElementTree has been incorporated into the standard library in
       Python 2.5 so ignore its absence if it cannot found."""
    if sys.version_info[:2] >= (2, 5):
        caller.IgnoreName("cElementTree")


def missing_EasyDialogs(finder, caller):
    """the EasyDialogs module is not normally present on Windows but it also
       may be so instead of excluding it completely, ignore it if it can't be
       found"""
    if sys.platform == "win32":
        caller.IgnoreName("EasyDialogs")


def missing_gdk(finder, caller):
    """the gdk module is buried inside gtk so there is no need to concern
       ourselves with an error saying that it cannot be found"""
    caller.IgnoreName("gdk")


def missing_ltihooks(finder, caller):
    """this module is not necessairly present so ignore it when it cannot be
       found"""
    caller.IgnoreName("ltihooks")


def missing_readline(finder, caller):
    """the readline module is not normally present on Windows but it also may
       be so instead of excluding it completely, ignore it if it can't be
       found"""
    if sys.platform == "win32":
        caller.IgnoreName("readline")


def missing_xml_etree(finder, caller):
    """the xml.etree package is new for Python 2.5 but it is common practice
       to use a try..except.. block in order to support versions earlier than
       Python 2.5 transparently; ignore the absence of the package in this
       situation."""
    if sys.version_info[:2] < (2, 5):
        caller.IgnoreName("xml.etree")
<|MERGE_RESOLUTION|>--- conflicted
+++ resolved
@@ -222,14 +222,6 @@
     finder.IncludeModule("pangocairo")
 
 
-<<<<<<< HEAD
-def load_h5py(finder, module):
-    """h5py module has a number of implicit imports"""
-    finder.IncludeModule('h5py.defs')
-    finder.IncludeModule('h5py.utils')
-    finder.IncludeModule('h5py._proxy')
-    finder.IncludeModule('h5py.api_gen')
-=======
 def load_hashlib(finder, module):
     """hashlib's fallback modules don't exist if the equivalent OpenSSL
     algorithms are loaded from _hashlib, so we can ignore the error."""
@@ -237,7 +229,14 @@
     module.IgnoreName("_sha")
     module.IgnoreName("_sha256")
     module.IgnoreName("_sha512")
->>>>>>> 71e31009
+
+
+def load_h5py(finder, module):
+    """h5py module has a number of implicit imports"""
+    finder.IncludeModule('h5py.defs')
+    finder.IncludeModule('h5py.utils')
+    finder.IncludeModule('h5py._proxy')
+    finder.IncludeModule('h5py.api_gen')
 
 
 def load_matplotlib(finder, module):
