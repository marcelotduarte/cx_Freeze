"""
Base class for finding modules.
"""

import dis
import glob
import imp
import importlib.machinery
import importlib.util
import logging
import marshal
import opcode
import os
import pkgutil
import sys
import tokenize
import zipfile

from cx_Freeze.common import rebuild_code_object
import cx_Freeze.hooks
try:
    import importlib.metadata as importlib_metadata
except ImportError:
    import importlib_metadata

BUILD_LIST = opcode.opmap["BUILD_LIST"]
INPLACE_ADD = opcode.opmap["INPLACE_ADD"]
LOAD_CONST = opcode.opmap["LOAD_CONST"]
IMPORT_NAME = opcode.opmap["IMPORT_NAME"]
IMPORT_FROM = opcode.opmap["IMPORT_FROM"]
IMPORT_STAR = opcode.opmap["IMPORT_STAR"]
STORE_FAST = opcode.opmap["STORE_FAST"]
STORE_NAME = opcode.opmap["STORE_NAME"]
STORE_GLOBAL = opcode.opmap["STORE_GLOBAL"]
STORE_OPS = (STORE_NAME, STORE_GLOBAL)

__all__ = [ "Module", "ModuleFinder" ]

class ZipModulesCache(object):
    """A cache of module and package locations within zip files."""
    def __init__(self):
        # filename -> None (used like a set)
        self.files_seen = {}
        # (path, modulename) -> module_details
        self.loadable_modules = {}
    
    def find(self, path, modulename):
        """Find a module in the given path.
        
        path should be a string referring to a zipfile or a directory in a
        zip file. If it is outside a zip file, it will be ignored.
        
        modulename should be a string, with only the last part of the module
        name, i.e. not containing any dots.
        
        If the module is found, this returns information in the same format
        as :func:`imp.find_module`. Otherwise, it returns None.
        """
        try:
            return self.retrieve_loadable_module(path, modulename)
        except KeyError:
            pass

        if path in self.files_seen:
            return None

        # This is a marker that we've seen it, whether or not it's a zip file.
        self.files_seen[path] = None

        if os.path.isfile(path) and zipfile.is_zipfile(path):
            self.cache_zip_file(path)
            try:
                return self.retrieve_loadable_module(path, modulename)
            except KeyError:
                return None
    
    def retrieve_loadable_module(self, directory, modulename):
        """Retrieve a module from the cache and translate its info into the
        format returned by :func:`imp.find_module`.
        
        Raises KeyError if the module is not present.
        """
        zip, ideal_path, actual_path, ispkg = self.loadable_modules[directory, modulename]
        # zip: zipfile.ZipFile object
        # ideal_path: the path to the pkg directory or module .py file
        # actual path: path to the .pyc file (None for pkg directories)
        # ispkg: bool, True if this entry refers to a package.
        full_path = os.path.join(zip.filename, ideal_path)
        if ispkg:
            return None, full_path, ('', '', imp.PKG_DIRECTORY)
        else:                
            fp = zip.read(actual_path)
            info = (".pyc", "rb", imp.PY_COMPILED)
            return fp, full_path, info
    
    def cache_zip_file(self, zip_path):
        """Read a zip file and cache the modules and packages found inside it.
        """
        zip = zipfile.ZipFile(zip_path)
        for archiveName in zip.namelist():
            baseName, ext = os.path.splitext(archiveName)
            if ext not in ('.pyc', '.pyo'):
                continue
            if '__pycache__' in baseName:
                if not baseName.endswith(sys.implementation.cache_tag):
                    continue
                baseName = os.path.splitext(
                        importlib.util.source_from_cache(archiveName))[0]
            nameparts = baseName.split("/")
            
            if len(nameparts) > 1 and nameparts[-1] == '__init__':
                # dir/__init__.pyc  -> dir is a package
                self.record_loadable_module(nameparts[:-1], None, zip, True)

            self.record_loadable_module(nameparts, archiveName, zip, False)

    def record_loadable_module(self, nameparts, actual_path, zip, ispkg=False):
        """Cache one module found in the zip file."""
        parent_dir = os.path.normpath(os.path.join(zip.filename, "/".join(nameparts[:-1])))
        modulename = nameparts[-1]
        ideal_path = "/".join(nameparts) + ("" if ispkg else ".py")
        if (parent_dir, modulename) not in self.loadable_modules:
            self.loadable_modules[parent_dir, modulename] = (zip, ideal_path, actual_path, ispkg)

class ModuleFinder(object):

    def __init__(self, include_files=None, excludes=None, path=None,
            replace_paths=None, zip_include_all_packages=False,
            zip_exclude_packages=None, zip_include_packages=None,
            constants_module=None, zip_includes=None):
        self.include_files = include_files or []
        self.excludes = dict.fromkeys(excludes or [])
        self.optimizeFlag = 0
        self.path = path or sys.path
        self.replace_paths = replace_paths or []
        self.zip_include_all_packages = zip_include_all_packages
        self.zip_exclude_packages = zip_exclude_packages or []
        self.zip_include_packages = zip_include_packages or []
        self.constants_module = constants_module
        self.zip_includes = zip_includes or []
        self.modules = []
        self.aliases = {}
        self.exclude_dependent_files = {}
        self._modules = dict.fromkeys(excludes)
        self._builtin_modules = dict.fromkeys(sys.builtin_module_names)
        self._bad_modules = {}
        self._zip_modules_cache = ZipModulesCache()
        cx_Freeze.hooks.initialize(self)
        self._AddBaseModules()

    def _AddBaseModules(self):
        """Add the base modules to the finder. These are the modules that
           Python imports itself during initialization and, if not found,
           can result in behavior that differs from running from source;
           also include modules used within the bootstrap code.

           When cx_Freeze is built, these modules (and modules they load) are
           included in the startup zip file.
           """
        self.IncludeModule("traceback")
        self.IncludeModule("warnings")
        self.IncludeModule("unicodedata")
        self.IncludePackage("encodings")
        self.IncludeModule("io")
        self.IncludeModule("os")
        self.IncludeModule("sys")
        self.IncludeModule("zlib")
        self.IncludeModule("collections.abc")
        self.IncludeModule("importlib.abc")

    def _AddModule(self, name, path=None, file_name=None, parent=None):
        """Add a module to the list of modules but if one is already found,
           then return it instead; this is done so that packages can be
           handled properly."""
        module = self._modules.get(name)
        if module is None:
            module = self._modules[name] = Module(name, path, file_name,
                    parent)
            self.modules.append(module)
            if name in self._bad_modules:
                logging.debug("Removing module [%s] from list of bad modules",
                        name)
                del self._bad_modules[name]
            if self.zip_include_all_packages \
                    and module.name not in self.zip_exclude_packages \
                    or module.name in self.zip_include_packages:
                module.store_in_file_system = False
        if module.path is None and path is not None:
            module.path = path
        if module.file is None and file_name is not None:
            module.file = file_name
        return module

    def _DetermineParent(self, caller):
        """Determine the parent to use when searching packages."""
        if caller is not None:
            if caller.path is not None:
                return caller
            return self._GetParentByName(caller.name)

    def _EnsureFromList(self, caller, packageModule, fromList,
            deferredImports):
        """Ensure that the from list is satisfied. This is only necessary for
           package modules. If the package module has not been completely
           imported yet, defer the import until it has been completely imported
           in order to avoid spurious errors about missing modules."""
        if packageModule.in_import and caller is not packageModule:
            deferredImports.append((caller, packageModule, fromList))
        else:
            for name in fromList:
                if name in packageModule.global_names:
                    continue
                subModuleName = "%s.%s" % (packageModule.name, name)
                self._ImportModule(subModuleName, deferredImports, caller)

    def _FindModule(self, name, path, namespace):
        try:
            # imp loads normal modules from the filesystem
            return imp.find_module(name, path)
        except ImportError:
            if namespace and name in sys.modules:
                # Namespace package (?)
                module = sys.modules[name]
                info = ("", "", imp.PKG_DIRECTORY)
                return None, list(module.__path__)[0], info

            # Check for modules in zip files.
            # If a path is a subdirectory within a zip file, we must have
            # already cached the contents of the zip file to find modules in it.
            if path is None:
                path = []
            for location in path:
                res = self._zip_modules_cache.find(location, name)
                if res is not None:
                    return res
            raise

    def _GetParentByName(self, name):
        """Return the parent module given the name of a module."""
        pos = name.rfind(".")
        if pos > 0:
            parentName = name[:pos]
            return self._modules[parentName]

    def _ImportAllSubModules(self, module, deferredImports, recursive = True):
        """Import all sub modules to the given package."""
        suffixes = importlib.machinery.all_suffixes()

        for path in module.path:
            try:
                fileNames = os.listdir(path)
            except os.error:
                continue

            for fileName in fileNames:
                fullName = os.path.join(path, fileName)
                if os.path.isdir(fullName):
                    initFile = os.path.join(fullName, "__init__.py")
                    if not os.path.exists(initFile):
                        continue
                    name = fileName
                else:
                    # We need to run through these in order to correctly pick
                    # up PEP 3149 library names (e.g. .cpython-32mu.so).
                    for suffix in suffixes:
                        if fileName.endswith(suffix):
                            name = fileName[:-len(suffix)]

                            # Skip modules whose names appear to contain '.',
                            # as we may be using the wrong suffix, and even if
                            # we're not, such module names will break the import
                            # code.
                            if "." not in name:
                                break

                    else:
                        continue
                    if name == "__init__":
                        continue

                subModuleName = "%s.%s" % (module.name, name)
                subModule = self._InternalImportModule(subModuleName,
                                deferredImports)
                if subModule is None:
                    if subModuleName not in self.excludes:
                        raise ImportError("No module named %r" % subModuleName)
                else:
                    module.global_names[name] = None
                    if subModule.path and recursive:
                        self._ImportAllSubModules(subModule, deferredImports,
                                recursive)

    def _ImportDeferredImports(self, deferredImports, skipInImport = False):
        """Import any sub modules that were deferred, if applicable."""
        while deferredImports:
            newDeferredImports = []
            for caller, packageModule, subModuleNames in deferredImports:
                if packageModule.in_import and skipInImport:
                    continue
                self._EnsureFromList(caller, packageModule, subModuleNames,
                        newDeferredImports)
            deferredImports = newDeferredImports
            skipInImport = True

    def _ImportModule(self, name, deferredImports, caller = None,
            relativeImportIndex = 0, namespace = False):
        """Attempt to find the named module and return it or None if no module
           by that name could be found."""

        # absolute import (available in Python 2.5 and up)
        # the name given is the only name that will be searched
        if relativeImportIndex == 0:
            module = self._InternalImportModule(name,
                    deferredImports, namespace = namespace)

        # old style relative import (regular 'import foo' in Python 2)
        # the name given is tried in the current package, and if
        # no match is found, sys.path is searched for a top-level module/pockage
        elif relativeImportIndex < 0:
            parent = self._DetermineParent(caller)
            if parent is not None:
                fullName = "%s.%s" % (parent.name, name)
                module = self._InternalImportModule(fullName,
                        deferredImports, namespace = namespace)
                if module is not None:
                    parent.global_names[name] = None
                    return module

            module = self._InternalImportModule(name,
                    deferredImports, namespace = namespace)

        # new style relative import (available in Python 2.5 and up)
        # the index indicates how many levels to traverse and only that level
        # is searched for the named module
        elif relativeImportIndex > 0:
            parent = caller
            if parent.path is not None:
                relativeImportIndex -= 1
            while parent is not None and relativeImportIndex > 0:
                parent = self._GetParentByName(parent.name)
                relativeImportIndex -= 1
            if parent is None:
                module = None
            elif not name:
                module = parent
            else:
                name = "%s.%s" % (parent.name, name)
                module = self._InternalImportModule(name,
                        deferredImports, namespace = namespace)

        # if module not found, track that fact
        if module is None:
            if caller is None:
                raise ImportError("No module named %r" % name)
            self._RunHook("missing", name, caller)
            if name not in caller.ignore_names:
                callers = self._bad_modules.setdefault(name, {})
                callers[caller.name] = None

        return module

    def _InternalImportModule(self, name, deferredImports, namespace = False):
        """Internal method used for importing a module which assumes that the
           name given is an absolute name. None is returned if the module
           cannot be found."""
        try:
            # Check in module cache before trying to import it again.
            return self._modules[name]
        except KeyError:
            pass

        if name in self._builtin_modules:
            module = self._AddModule(name)
            logging.debug("Adding module [%s] [C_BUILTIN]", name)
            self._RunHook("load", module.name, module)
            module.in_import = False
            return module

        pos = name.rfind(".")
        if pos < 0:  # Top-level module
            path = self.path
            searchName = name
            parentModule = None
        else:        # Dotted module name - look up the parent module
            parentName = name[:pos]
            parentModule = \
                    self._InternalImportModule(parentName, deferredImports,
                            namespace = namespace)
            if parentModule is None:
                return None
            if namespace:
                parentModule.ExtendPath()
            path = parentModule.path
            searchName = name[pos + 1:]

        if name in self.aliases:
            actualName = self.aliases[name]
            module = self._InternalImportModule(actualName, deferredImports)
            self._modules[name] = module
            return module

        try:
            fp, path, info = self._FindModule(searchName, path, namespace)
            if info[-1] == imp.C_BUILTIN and parentModule is not None:
                return None
            module = self._LoadModule(name, fp, path, info, deferredImports,
                    parentModule, namespace)
        except ImportError:
            logging.debug("Module [%s] cannot be imported", name)
            self._modules[name] = None
            return None
        return module

    def _LoadModule(self, name, fp, path, info, deferredImports,
            parent = None, namespace = False):
        """Load the module, given the information acquired by the finder."""
        suffix, mode, type = info
        if type == imp.PKG_DIRECTORY:
            return self._LoadPackage(name, path, parent, deferredImports,
                    namespace)
        module = self._AddModule(name, file_name=path, parent=parent)

        if type == imp.PY_SOURCE:
            logging.debug("Adding module [%s] [PY_SOURCE]", name)
            # Load & compile Python source code
            fp = open(path, "rb")
            encoding, lines = tokenize.detect_encoding(fp.readline)
            fp = open(path, "U", encoding = encoding)
            codeString = fp.read()
            if codeString and codeString[-1] != "\n":
                codeString = codeString + "\n"
            try:
                module.code = compile(codeString, path, "exec",
                                      optimize=self.optimizeFlag)
            except SyntaxError:
                raise ImportError("Invalid syntax in %s" % path)
        
        elif type == imp.PY_COMPILED:
            logging.debug("Adding module [%s] [PY_COMPILED]", name)
            # Load Python bytecode
            if isinstance(fp, bytes):
                magic = fp[:4]
            else:
                magic = fp.read(4)
            if magic != imp.get_magic():
                raise ImportError("Bad magic number in %s" % path)
            skip_bytes = 8
            if isinstance(fp, bytes):
                module.code = marshal.loads(fp[skip_bytes+4:])
                module.source_is_zip_file = True
            else:
                fp.read(skip_bytes)
                module.code = marshal.load(fp)
        
        elif type == imp.C_EXTENSION:
            logging.debug("Adding module [%s] [C_EXTENSION]", name)

        # If there's a custom hook for this module, run it.
        self._RunHook("load", module.name, module)
        
        if module.code is not None:
            if self.replace_paths:
                topLevelModule = module
                while topLevelModule.parent is not None:
                    topLevelModule = topLevelModule.parent
                module.code = self._ReplacePathsInCode(topLevelModule,
                        module.code)
            
            # Scan the module code for import statements
            self._ScanCode(module.code, module, deferredImports)
        
            # Verify __package__ in use
            self._ReplacePackageInCode(module)

        module.in_import = False
        return module

    def _LoadPackage(self, name, path, parent, deferredImports, namespace):
        """Load the package, given its name and path."""
        module = self._AddModule(name, path=[path], parent=parent)
        try:
            fp, path, info = self._FindModule("__init__", module.path, False)
            self._LoadModule(name, fp, path, info, deferredImports, parent)
            logging.debug("Adding module [%s] [PKG_DIRECTORY]", name)
        except ImportError:
            if not namespace:
                raise
            fileName = os.path.join(path, "__init__.py")
            module.code = compile("", fileName, "exec")
            logging.debug("Adding module [%s] [PKG_NAMESPACE_DIRECTORY]", name)
        return module

    def _ReplacePackageInCode(self, module):
        """Replace the value of __package__ directly in the code,
           only in zipped modules."""
        co = module.code
        if co is None or module.parent is None or \
                module.WillBeStoredInFileSystem() or \
                "__package__" in module.global_names:
            # In some modules, like 'six' the variable is defined, so...
            return
        # Only if the code references it.
        if "__package__" in co.co_names:
            # Insert a bytecode to represent the code:
            # __package__ = module.parent.name
            constants = list(co.co_consts)
            pkg_const_index = len(constants)
            pkg_name_index = co.co_names.index("__package__")
            if pkg_const_index > 255 or pkg_name_index > 255:
                # Don't touch modules with many constants or names;
                # This is good for now.
                return
            # The bytecode/wordcode
            codes = [LOAD_CONST, pkg_const_index,
                     STORE_NAME, pkg_name_index]
            asm_code = bytes(codes)
            new_code = asm_code + co.co_code
            constants.append(module.parent.name)
            code = rebuild_code_object(co, code=new_code, constants=constants)
            module.code = code

    def _ReplacePathsInCode(self, topLevelModule, co):
        """Replace paths in the code as directed, returning a new code object
           with the modified paths in place."""
        # Prepare the new filename.
        origFileName = newFileName = os.path.normpath(co.co_filename)
        for searchValue, replaceValue in self.replace_paths:
            if searchValue == "*":
                searchValue = os.path.dirname(topLevelModule.file)
                if topLevelModule.path:
                    searchValue = os.path.dirname(searchValue)
                if searchValue:
                    searchValue = searchValue + os.path.sep
            if not origFileName.startswith(searchValue):
                continue
            newFileName = replaceValue + origFileName[len(searchValue):]
            break
        
        # Run on subordinate code objects from function & class definitions.
        constants = list(co.co_consts)
        for i, value in enumerate(constants):
            if isinstance(value, type(co)):
                constants[i] = self._ReplacePathsInCode(topLevelModule, value)
        
        return rebuild_code_object(co, constants=constants, filename=newFileName)

    def _RunHook(self, hookName, moduleName, *args):
        """Run hook for the given module if one is present."""
        name = "%s_%s" % (hookName, moduleName.replace(".", "_"))
        method = getattr(cx_Freeze.hooks, name, None)
        if method is not None:
            method(self, *args)

    def _ScanCode(self, co, module, deferredImports, topLevel = True):
        """Scan code, looking for imported modules and keeping track of the
           constants that have been created in order to better tell which
           modules are truly missing."""
        arguments = []
        importedModule = None
        method = dis._unpack_opargs if sys.version_info[:3] >= (3, 5, 2) \
                else self._UnpackOpArgs
        for opIndex, op, opArg in method(co.co_code):

            # keep track of constants (these are used for importing)
            # immediately restart loop so arguments are retained
            if op == LOAD_CONST:
                arguments.append(co.co_consts[opArg])
                continue

            # import statement: attempt to import module
            elif op == IMPORT_NAME:
                name = co.co_names[opArg]
                if len(arguments) >= 2:
                    relativeImportIndex, fromList = arguments[-2:]
                else:
                    relativeImportIndex = -1
                    fromList = arguments[0] if arguments else []
                if name not in module.exclude_names:
                    importedModule = self._ImportModule(name, deferredImports,
                            module, relativeImportIndex)
                    if importedModule is not None:
                        if fromList and fromList != ("*",) \
                                and importedModule.path is not None:
                            self._EnsureFromList(module, importedModule,
                                    fromList, deferredImports)

            # import * statement: copy all global names
            elif op == IMPORT_STAR and topLevel and importedModule is not None:
                module.global_names.update(importedModule.global_names)

            # store operation: track only top level
            elif topLevel and op in STORE_OPS:
                name = co.co_names[opArg]
                module.global_names[name] = None

            # reset arguments; these are only needed for import statements so
            # ignore them in all other cases!
            arguments = []

        # Scan the code objects from function & class definitions
        for constant in co.co_consts:
            if isinstance(constant, type(co)):
                self._ScanCode(constant, module, deferredImports,
                        topLevel = False)

    def _UnpackOpArgs(self, code):
        """Unpack the operations and arguments from the byte code. From Python
           3.5 onwards this is found in the private method _unpack_opargs
           but for earlier releases this wasn't available as a separate
           method."""
        opIndex = 0
        numOps = len(code)
        while opIndex < numOps:
            offset = opIndex
            op = code[opIndex]
            opIndex += 1
            arg = None
            if op >= dis.HAVE_ARGUMENT:
                arg = code[opIndex] + code[opIndex + 1] * 256
                opIndex += 2
            yield (offset, op, arg)

    def AddAlias(self, name, aliasFor):
        """Add an alias for a particular module; when an attempt is made to
           import a module using the alias name, import the actual name
           instead."""
        self.aliases[name] = aliasFor

    def AddConstant(self, name, value):
        self.constants_module.values[name] = value

    def ExcludeDependentFiles(self, fileName):
        self.exclude_dependent_files[fileName] = None

    def ExcludeModule(self, name):
        """Exclude the named module from the resulting frozen executable."""
        self.excludes[name] = None
        self._modules[name] = None

    def IncludeFile(self, path, moduleName = None):
        """Include the named file as a module in the frozen executable."""
        name, ext = os.path.splitext(os.path.basename(path))
        if moduleName is None:
            moduleName = name
        info = (ext, "r", imp.PY_SOURCE)
        deferredImports = []
        module = self._LoadModule(moduleName, None, path, info, deferredImports)
        self._ImportDeferredImports(deferredImports)
        return module

    def IncludeFiles(self, sourcePath, targetPath, copyDependentFiles = True):
        """Include the files in the given directory in the target build."""
        self.include_files.append((sourcePath, targetPath))
        if not copyDependentFiles:
            self.ExcludeDependentFiles(sourcePath)

    def IncludeModule(self, name, namespace = False):
        """Include the named module in the frozen executable."""
        deferredImports = []
        module = self._ImportModule(name, deferredImports,
                namespace = namespace)
        self._ImportDeferredImports(deferredImports, skipInImport = True)
        return module

    def IncludePackage(self, name):
        """Include the named package and any submodules in the frozen
           executable."""
        deferredImports = []
        module = self._ImportModule(name, deferredImports)
        if module.path:
            self._ImportAllSubModules(module, deferredImports)
        self._ImportDeferredImports(deferredImports, skipInImport = True)
        return module

    def ReportMissingModules(self):
        """Display a list of modules that weren't found."""
        if self._bad_modules:
            sys.stdout.write("Missing modules:\n")
            names = list(self._bad_modules.keys())
            names.sort()
            for name in names:
                callers = list(self._bad_modules[name].keys())
                callers.sort()
                sys.stdout.write("? %s imported from %s\n" % \
                        (name, ", ".join(callers)))
            sys.stdout.write("This is not necessarily a problem - the modules "
                             "may not be needed on this platform.\n")
            sys.stdout.write("\n")

    def SetOptimizeFlag(self, optimizeFlag):
        """Set a new value of optimize flag and returns the previous value."""
        previous = self.optimizeFlag
        # The value of optimizeFlag is propagated according to the user's
        # choice and checked in dist.py or main,py. This value is unlikely
        # to be wrong, yet we check and ignore any divergent value.
        if -1 <= optimizeFlag <= 2:
            self.optimizeFlag = optimizeFlag
        return previous

    def ZipIncludeFiles(self, sourcePath, targetPath):
        """Include the file(s) in the library.zip"""
        self.zip_includes.append((sourcePath, targetPath))


class Module(object):

    def __init__(self, name, path=None, file_name=None, parent=None):
        self.name = name
        self.file = file_name
        self.path = path
        self.code = None
        self.parent = parent
        self.global_names = {}
        self.exclude_names = {}
        self.ignore_names = {}
        self.source_is_zip_file = False
        self.in_import = True
        self.store_in_file_system = True
        self.dist_files = None
        if file_name is not None:
<<<<<<< HEAD
            module_dirs = [os.path.dirname(file_name)]
        elif path:
            module_dirs = path
        else:
            module_dirs = None
        if module_dirs:
            try:
                files = importlib_metadata.files(name)
            except importlib_metadata.PackageNotFoundError:
                files = None
            if files:
                # cache file names to use in write modules
                dist_files = []
                for file in files:
                    if not file.match('*.dist-info/*'):
                        continue
                    arc_path = file.as_posix()
                    for module_dir in module_dirs:
                        dist_path = os.path.join(os.path.dirname(module_dir),
                                                 os.path.normpath(arc_path))
                        if os.path.isfile(dist_path):
                            dist_files.append((dist_path, arc_path))
=======
            dir_name = os.path.dirname(file_name)
            search_path = os.path.join(dir_name, name+"-*.dist-info")
        elif path:
            search_path = path[0]+"-*.dist-info"
        else:
            search_path = None
        if search_path:
            pathnames = glob.glob(search_path)
            if pathnames:
                dist_path = pathnames[0]
                arc_path = os.path.basename(dist_path)
                # cache file names to use in write modules
                dist_files = []
                for fname in os.listdir(dist_path):
                    dist_files.append((os.path.join(dist_path, fname),
                                       os.path.join(arc_path, fname)))
>>>>>>> 7d9c0a62
                self.dist_files = dist_files

    def __repr__(self):
        parts = ["name=%s" % repr(self.name)]
        if self.file is not None:
            parts.append("file=%s" % repr(self.file))
        if self.path is not None:
            parts.append("path=%s" % repr(self.path))
        return "<Module %s>" % ", ".join(parts)

    def AddGlobalName(self, name):
        self.global_names[name] = None

    def ExcludeName(self, name):
        self.exclude_names[name] = None

    def ExtendPath(self):
        self.path = pkgutil.extend_path(self.path, self.name)
        if self.parent is not None:
            self.parent.ExtendPath()

    def IgnoreName(self, name):
        self.ignore_names[name] = None

    def WillBeStoredInFileSystem(self):
        if self.parent is not None:
            return self.parent.WillBeStoredInFileSystem()
        if self.path is None or self.file is None:
            return False
        return self.store_in_file_system<|MERGE_RESOLUTION|>--- conflicted
+++ resolved
@@ -718,7 +718,6 @@
         self.store_in_file_system = True
         self.dist_files = None
         if file_name is not None:
-<<<<<<< HEAD
             module_dirs = [os.path.dirname(file_name)]
         elif path:
             module_dirs = path
@@ -741,24 +740,6 @@
                                                  os.path.normpath(arc_path))
                         if os.path.isfile(dist_path):
                             dist_files.append((dist_path, arc_path))
-=======
-            dir_name = os.path.dirname(file_name)
-            search_path = os.path.join(dir_name, name+"-*.dist-info")
-        elif path:
-            search_path = path[0]+"-*.dist-info"
-        else:
-            search_path = None
-        if search_path:
-            pathnames = glob.glob(search_path)
-            if pathnames:
-                dist_path = pathnames[0]
-                arc_path = os.path.basename(dist_path)
-                # cache file names to use in write modules
-                dist_files = []
-                for fname in os.listdir(dist_path):
-                    dist_files.append((os.path.join(dist_path, fname),
-                                       os.path.join(arc_path, fname)))
->>>>>>> 7d9c0a62
                 self.dist_files = dist_files
 
     def __repr__(self):
