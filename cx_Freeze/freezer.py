--- conflicted
+++ resolved
@@ -17,11 +17,7 @@
 import sys
 import sysconfig
 import time
-<<<<<<< HEAD
-from typing import Any, Dict, List
-=======
-from typing import Optional
->>>>>>> 5770c1a9
+from typing import Any, Dict, List, Optional
 import zipfile
 
 import cx_Freeze
@@ -140,18 +136,14 @@
                   machOReference: Optional[MachOReference] = None):
         normalizedSource = os.path.normcase(os.path.normpath(source))
         normalizedTarget = os.path.normcase(os.path.normpath(target))
-<<<<<<< HEAD
+
         if normalizedTarget in self.files_copied:
-=======
-
-        if normalizedTarget in self.filesCopied:
             if sys.platform == "darwin" and (machOReference is not None):
                 # If file was already copied, and we are following a reference from a DarwinFile, then we need
                 # to tell the reference where the file was copied to.
                 targetDarwinFile = self.darwinTracker.getDarwinFile(sourcePath=normalizedSource,
                                                                     targetPath=normalizedTarget)
                 machOReference.setTargetFile(darwinFile=targetDarwinFile)
->>>>>>> 5770c1a9
             return
         if normalizedSource == normalizedTarget:
             return
@@ -164,10 +156,7 @@
         shutil.copystat(source, target)
         if includeMode:
             shutil.copymode(source, target)
-<<<<<<< HEAD
         self.files_copied.add(normalizedTarget)
-=======
-        self.filesCopied[normalizedTarget] = None
 
         newDarwinFile = None
         if sys.platform == "darwin":
@@ -183,7 +172,6 @@
             self.darwinTracker.recordCopiedFile(targetPath=normalizedTarget, darwinFile=newDarwinFile)
             pass
 
->>>>>>> 5770c1a9
         if copyDependentFiles \
                 and source not in self.finder.exclude_dependent_files:
             # TODO: relativeSource for other platforms
@@ -325,11 +313,7 @@
             return ["/lib", "/lib32", "/lib64", "/usr/lib", "/usr/lib32",
                     "/usr/lib64"]
 
-<<<<<<< HEAD
-    def _GetDependentFiles(self, path) -> List:
-=======
-    def _GetDependentFiles(self, path, darwinFile: DarwinFile = None):
->>>>>>> 5770c1a9
+    def _GetDependentFiles(self, path, darwinFile: DarwinFile = None) -> List:
         """Return the file's dependencies using platform-specific tools (the
            imagehlp library on Windows, otool on Mac OS X and ldd on Linux);
            limit this list by the exclusion lists as needed"""
@@ -350,10 +334,6 @@
                         fmt = "error during GetDependentFiles() of \"%s\": %s\n"
                         sys.stderr.write(fmt % (path, str(exc)))
                     os.environ["PATH"] = origPath
-<<<<<<< HEAD
-=======
-                else:
-                    dependentFiles = []
             elif sys.platform == "darwin":
                 # if darwinFile is None, create a temporary DarwinFile object for the path, just
                 # so we can read its dependencies
@@ -365,26 +345,13 @@
                 # in _CopyFile if copying a dependency without an explicit reference provided
                 for depFilePath, ref in darwinFile.getMachOReferences():
                     self.darwinTracker.cacheReferenceTo(path=depFilePath, machOReference=ref)
->>>>>>> 5770c1a9
             else:
                 if not os.access(path, os.X_OK):
                     self.dependentFiles[path] = []
                     return []
-<<<<<<< HEAD
-                if sys.platform == "darwin":
-                    command = 'otool -L "%s"' % path
-                    splitString = " (compatibility"
-                    dependentFileIndex = 0
-                else:
-                    command = 'ldd "%s"' % path
-                    splitString = " => "
-                    dependentFileIndex = 1
-=======
-                dependentFiles = []
                 command = 'ldd "%s"' % path
                 splitString = " => "
                 dependentFileIndex = 1
->>>>>>> 5770c1a9
                 for line in os.popen(command):
                     parts = line.expandtabs().strip().split(splitString)
                     if len(parts) != 2:
@@ -686,7 +653,7 @@
         self.linkerWarnings = {}
         self.msvcRuntimeDir = None
 
-        self.darwinTracker: Optional[DarwinFileTracker] = None
+        self.darwinTracker = None  # type: Optional[DarwinFileTracker]
         if sys.platform == "darwin":
             self.darwinTracker = DarwinFileTracker()
 
